--- conflicted
+++ resolved
@@ -59,11 +59,8 @@
   - `Struct(fields)` ← `DynCell::Struct(Vec<Option<DynCell>>)` with matching arity.
   - `List/LargeList(item)` ← `DynCell::List(Vec<Option<DynCell>>)`.
   - `FixedSizeList(item, len)` ← `DynCell::FixedSizeList(Vec<Option<DynCell>>)` with exact length.
-<<<<<<< HEAD
+  - `Map(entry_field)` ← `DynCell::Map(Vec<(DynCell, Option<DynCell>)>)` with non-null keys and values matching the child field.
   - `Union(fields, mode)` ← `DynCell::Union { type_id, value }` where `type_id` matches the Arrow tag and `value` is another `DynCell`.
-=======
-  - `Map(entry_field)` ← `DynCell::Map(Vec<(DynCell, Option<DynCell>)>)` with non-null keys and values matching the child field.
->>>>>>> e8dd477b
 
 ## Nested Builders (invariants)
 - Struct:
@@ -74,16 +71,13 @@
   - `append_list(items)`: appends each item to the child, advances offsets by item count, marks valid.
 - FixedSizeList:
   - Enforces exact child length; on `append_null()` writes `len` child nulls, then marks parent invalid.
-<<<<<<< HEAD
-- Union:
-  - Dense unions maintain per-variant typed builders plus `type_ids`/`offsets`; nulls are encoded via a chosen carrier variant.
-  - Sparse unions keep child arrays aligned with the parent length, appending nulls for non-selected variants.
-=======
 - Map:
   - Keys are appended through a dedicated child builder and must never be null.
   - Values are appended through a second child builder; nulls are accepted only when the value field is nullable.
   - Offsets mirror the number of entries per row.
->>>>>>> e8dd477b
+- Union:
+  - Dense unions maintain per-variant typed builders plus `type_ids`/`offsets`; nulls are encoded via a chosen carrier variant.
+  - Sparse unions keep child arrays aligned with the parent length, appending nulls for non-selected variants.
 
 ## Dictionary Support
 - Keys: all integral types `i8/i16/i32/i64/u8/u16/u32/u64`.
@@ -106,19 +100,11 @@
 - Implemented:
   - Primitives, Boolean, Utf8/LargeUtf8, Binary/LargeBinary/FixedSizeBinary
   - Date/Time/Duration/Timestamp
-<<<<<<< HEAD
   - Struct, List, LargeList, FixedSizeList
   - Map/OrderedMap (keys non-null; value nullability enforced during validation)
-=======
-  - Struct, List, LargeList, FixedSizeList, Map
->>>>>>> e8dd477b
   - Dictionary (keys: all integrals; values: Utf8/LargeUtf8, Binary/LargeBinary/FixedSizeBinary, numeric/float primitives)
   - Union (dense and sparse variants)
 - Planned:
-<<<<<<< HEAD
-=======
-  - Union (dense/sparse) builders (dynamic)
->>>>>>> e8dd477b
   - Decimal128/256, Interval types (dynamic)
   - Capacity preallocation across dynamic builders
   - Convenience helper to bind a runtime `Schema` to a typed `R` when shapes match
