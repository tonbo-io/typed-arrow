# typed-arrow-dyn

`typed-arrow-dyn` is the runtime half of the typed-arrow story. Where the main crate gives you a fully compile-time schema, this crate builds Arrow arrays and `RecordBatch`es from schemas that are only known at runtime. It keeps the API surface focused on batch construction so you can plug dynamic data sources into the `typed-arrow-unified` facade without sprinkling `match DataType` throughout your code.

## What It Provides
- `DynSchema`: a thin `Arc<Schema>` wrapper that feeds the unified `SchemaLike` trait.
- `DynBuilders`: one builder per field, created directly from the runtime schema and monomorphized per Arrow logical type.
- `DynRow` and `DynCell`: ergonomics for appending rows where every cell is either a value or `None`.
- `DynError`: structured diagnostics for arity, type mismatches, builder failures, and deferred nullability violations.
- `validate_nullability`: a post-build walk that enforces field and item nullability, returning precise paths such as `person.address.street[]`.

Everything is designed to mirror the infallible typed path: builder allocation happens up front, appends stream through with minimal branching, and nullability is validated once via `try_finish_into_batch`.

## Quick Start

```rust
use std::sync::Arc;

use arrow_schema::{DataType, Field, Schema, TimeUnit};
use typed_arrow_dyn::{DynBuilders, DynCell, DynRow, DynSchema, DynError};

fn build_batch() -> Result<arrow_array::RecordBatch, DynError> {
    let schema = Arc::new(Schema::new(vec![
        Field::new("id", DataType::Int64, false),
        Field::new("name", DataType::Utf8, true),
        Field::new(
            "events",
            DataType::List(Arc::new(Field::new(
                "item",
                DataType::Struct(vec![
                    Arc::new(Field::new("ts", DataType::Timestamp(TimeUnit::Millisecond, None), false)),
                    Arc::new(Field::new("payload", DataType::Utf8, true)),
                ].into()),
                true,
            ))),
            true,
        ),
    ]));

    let mut builders = DynBuilders::new(Arc::clone(&schema), 0);
    // row0: id=1, name="alice", events=[{ts: 10, payload: null}]
    builders.append_option_row(Some(DynRow(vec![
        Some(DynCell::I64(1)),
        Some(DynCell::Str("alice".into())),
        Some(DynCell::List(vec![Some(DynCell::Struct(vec![
            Some(DynCell::I64(10)),
            None,
        ]))])),
    ])))?;

    // row1: id=2, name=null, events=null
    builders.append_option_row(Some(DynRow(vec![
        Some(DynCell::I64(2)),
        None,
        None,
    ])))?;

    // Prefer the fallible finish: it validates nullability paths and surfaces Arrow errors.
    builders.try_finish_into_batch()
}
```

For ad hoc debugging you can still call `finish_into_batch()`, which will panic if Arrow rejects the arrays. Production code should stick with `try_finish_into_batch()` to get `DynError::Nullability` or `DynError::Builder` with context.

## Rows & Cells
- `DynRow(Vec<Option<DynCell>>)` lines up with the schema width. Passing `None` at the top level appends a null to the entire column.
- `DynCell` enumerates every value shape the factory understands: booleans, signed/unsigned integers, floating point, UTF-8 strings, binary blobs, dictionary payloads, and the nested variants:
  - `Struct(Vec<Option<DynCell>>)`—one entry per child field.
  - `List(Vec<Option<DynCell>>)`, reused for `List` and `LargeList`.
  - `FixedSizeList(Vec<Option<DynCell>>)`—length must match the field’s declared width.
<<<<<<< HEAD
  - `Map(Vec<(DynCell, Option<DynCell>)>)`—keys are required, values may be null per schema.
  - `Union { type_id, value }`—selects a variant by Arrow tag; `DynCell::union_value(tag, cell)` and `DynCell::union_null(tag)` helpers keep construction tidy.
=======
  - `Map(Vec<(DynCell, Option<DynCell>)>)`—each entry is a `(key, value)` pair; keys must be non-null and values obey the schema’s nullability.
>>>>>>> e8dd477b
- Dictionary columns accept the payload type (`Str`, `Bin`, or primitive variants); the key handling stays inside the builder.

`DynRow::append_into_with_fields` performs a lightweight type check before mutating builders, so arity/type mistakes fail fast without leaving partially-written columns.

## Dynamic Builders
`DynBuilders::new(schema, capacity)` constructs one concrete builder per field by calling [`new_dyn_builder`](src/factory.rs) with the logical type. The factory is the only place that matches on `arrow_schema::DataType`; every builder is stored behind the `DynColumnBuilder` trait object with methods:

```rust
trait DynColumnBuilder {
    fn data_type(&self) -> &DataType;
    fn append_null(&mut self);
    fn append_dyn(&mut self, value: DynCell) -> Result<(), DynError>;
    fn finish(&mut self) -> ArrayRef;
    fn try_finish(&mut self) -> Result<ArrayRef, DynError>;
}
```

High-level users rarely call the trait directly—the unified facade hands out `DynBuilders` and keeps the append API aligned with the typed path (`append_option_row`, `append_rows`, etc.).

## Error Model

`DynError` keeps the dynamic path predictable without drowning you in variants. Appends return `Result<(), DynError>`, capturing whether the row shape matches the schema, the value fits the Arrow type, or the builder rejected the insert. Finishing returns `Result<RecordBatch, DynError>` and adds nullability validation so callers know exactly why Arrow construction failed—no panics, just structured context you can surface to users or logs.

## Nullability Enforcement

Dynamic builders defer nullability checks until the batch is sealed. `validate_nullability(schema, arrays)` walks the resulting arrays and enforces:

- Non-nullable columns have no null slots.
- Struct children obey their own nullability only where the parent is valid.
- List, LargeList, and FixedSizeList items respect child nullability.
<<<<<<< HEAD
- Map/OrderedMap entries enforce non-null keys and value-field nullability.
- Dense and sparse union variants enforce their field nullability with precise row context.
=======
- Map columns reject null keys and enforce the value field’s nullability.
>>>>>>> e8dd477b

Violations bubble up as `DynError::Nullability` with `col`, `path`, and `index` for precise diagnostics, allowing the unified facade to report user-friendly messages instead of panicking.

## Integration Points

- `DynSchema` satisfies `typed_arrow_unified::SchemaLike` for runtime cases, so you can switch between typed and dynamic implementations behind a single API.
- `DynBuilders` implements the unified `BuildersLike` contract; typed builders use a zero-cost `NoError`, while dynamic builders return `Result`.
- Lower-level consumers can call `new_dyn_builder(data_type)` to embed dynamic columns into custom pipelines without adopting the whole facade.

## Supported Data Types

The factory builds the following Arrow logical types (Arrow RS v56):

- Null, Boolean
- Int8/16/32/64, UInt8/16/32/64, Float32/64
- Date32/64, Timestamp (all units, optional timezone), Duration (all units), Time32 (Second/Millisecond), Time64 (Microsecond/Nanosecond)
- Utf8, LargeUtf8, Binary, LargeBinary, FixedSizeBinary
- Dictionary with the above strings/binary types or primitive values
<<<<<<< HEAD
- Struct, List, LargeList, FixedSizeList (including nested combinations)
- Map/OrderedMap (keys non-null, value nullability configurable)
- Union (dense and sparse)
=======
- Struct, List, LargeList, FixedSizeList, Map (including nested combinations)
>>>>>>> e8dd477b

Unsupported types currently fall back to a `NullBuilder`. Extend `new_dyn_builder` as Arrow gains new logical types.

## Examples & Tests

- `cargo run -p typed-arrow-dyn --example nested_struct_list` shows nested structs and lists.
- `cargo test -p typed-arrow-dyn` exercises dictionaries, deep nesting, and nullability validation.

## License

This crate shares the repository license; see [`LICENSE`](../LICENSE).<|MERGE_RESOLUTION|>--- conflicted
+++ resolved
@@ -68,12 +68,8 @@
   - `Struct(Vec<Option<DynCell>>)`—one entry per child field.
   - `List(Vec<Option<DynCell>>)`, reused for `List` and `LargeList`.
   - `FixedSizeList(Vec<Option<DynCell>>)`—length must match the field’s declared width.
-<<<<<<< HEAD
-  - `Map(Vec<(DynCell, Option<DynCell>)>)`—keys are required, values may be null per schema.
-  - `Union { type_id, value }`—selects a variant by Arrow tag; `DynCell::union_value(tag, cell)` and `DynCell::union_null(tag)` helpers keep construction tidy.
-=======
   - `Map(Vec<(DynCell, Option<DynCell>)>)`—each entry is a `(key, value)` pair; keys must be non-null and values obey the schema’s nullability.
->>>>>>> e8dd477b
+  - `Union { type_id, value }`—selects a variant by Arrow tag; helpers `DynCell::union_value(tag, cell)` and `DynCell::union_null(tag)` keep construction tidy.
 - Dictionary columns accept the payload type (`Str`, `Bin`, or primitive variants); the key handling stays inside the builder.
 
 `DynRow::append_into_with_fields` performs a lightweight type check before mutating builders, so arity/type mistakes fail fast without leaving partially-written columns.
@@ -104,12 +100,8 @@
 - Non-nullable columns have no null slots.
 - Struct children obey their own nullability only where the parent is valid.
 - List, LargeList, and FixedSizeList items respect child nullability.
-<<<<<<< HEAD
-- Map/OrderedMap entries enforce non-null keys and value-field nullability.
+- Map columns reject null keys and enforce the value field’s nullability.
 - Dense and sparse union variants enforce their field nullability with precise row context.
-=======
-- Map columns reject null keys and enforce the value field’s nullability.
->>>>>>> e8dd477b
 
 Violations bubble up as `DynError::Nullability` with `col`, `path`, and `index` for precise diagnostics, allowing the unified facade to report user-friendly messages instead of panicking.
 
@@ -128,13 +120,9 @@
 - Date32/64, Timestamp (all units, optional timezone), Duration (all units), Time32 (Second/Millisecond), Time64 (Microsecond/Nanosecond)
 - Utf8, LargeUtf8, Binary, LargeBinary, FixedSizeBinary
 - Dictionary with the above strings/binary types or primitive values
-<<<<<<< HEAD
 - Struct, List, LargeList, FixedSizeList (including nested combinations)
 - Map/OrderedMap (keys non-null, value nullability configurable)
 - Union (dense and sparse)
-=======
-- Struct, List, LargeList, FixedSizeList, Map (including nested combinations)
->>>>>>> e8dd477b
 
 Unsupported types currently fall back to a `NullBuilder`. Extend `new_dyn_builder` as Arrow gains new logical types.
 
