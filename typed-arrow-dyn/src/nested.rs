//! Nested dynamic builders used by the factory.

<<<<<<< HEAD
use std::sync::Arc;

use arrow_array::{ArrayRef, FixedSizeListArray, LargeListArray, MapArray};
=======
use arrow_array::{FixedSizeListArray, LargeListArray, MapArray};
>>>>>>> e8dd477b
use arrow_buffer::{BooleanBufferBuilder, NullBuffer, OffsetBuffer, ScalarBuffer};
use arrow_schema::{
    ArrowError::{self, ComputeError},
    DataType, FieldRef, Fields,
};

use crate::{cell::DynCell, dyn_builder::DynColumnBuilder, DynError};

/// Nested struct column builder.
pub(crate) struct StructCol {
    pub(crate) fields: Fields,
    pub(crate) children: Vec<Box<dyn DynColumnBuilder>>, // same len as fields
    pub(crate) validity: BooleanBufferBuilder,
}

impl StructCol {
    pub(crate) fn new_with_children(
        fields: Fields,
        children: Vec<Box<dyn DynColumnBuilder>>,
    ) -> Self {
        Self {
            fields,
            children,
            validity: BooleanBufferBuilder::new(0),
        }
    }
    pub(crate) fn append_null(&mut self) {
        for c in &mut self.children {
            c.append_null();
        }
        self.validity.append(false);
    }
    pub(crate) fn append_struct(&mut self, cells: Vec<Option<DynCell>>) -> Result<(), DynError> {
        if cells.len() != self.children.len() {
            return Err(DynError::Builder {
                message: format!(
                    "struct arity mismatch: expected {}, got {}",
                    self.children.len(),
                    cells.len()
                ),
            });
        }
        for (idx, (child, cell)) in self.children.iter_mut().zip(cells.into_iter()).enumerate() {
            match cell {
                None => child.append_null(),
                Some(v) => child.append_dyn(v).map_err(|e| e.at_col(idx))?,
            }
        }
        self.validity.append(true);
        Ok(())
    }
    pub(crate) fn finish(&mut self) -> arrow_array::StructArray {
        let cols: Vec<_> = self.children.iter_mut().map(|c| c.finish()).collect();
        let mut v = BooleanBufferBuilder::new(0);
        std::mem::swap(&mut self.validity, &mut v);
        let validity = Some(NullBuffer::new(v.finish()));
        arrow_array::StructArray::new(self.fields.clone(), cols, validity)
    }

    pub(crate) fn try_finish(&mut self) -> Result<arrow_array::StructArray, ArrowError> {
        let cols: Vec<_> = self
            .children
            .iter_mut()
            .map(|c| c.try_finish().map_err(|e| ComputeError(e.to_string())))
            .collect::<Result<_, _>>()?;
        let mut v = BooleanBufferBuilder::new(0);
        std::mem::swap(&mut self.validity, &mut v);
        let validity = Some(NullBuffer::new(v.finish()));
        arrow_array::StructArray::try_new(self.fields.clone(), cols, validity)
    }
}

/// Variable-sized list builder.
pub(crate) struct ListCol {
    pub(crate) item_field: FieldRef,
    pub(crate) child: Box<dyn DynColumnBuilder>,
    pub(crate) offsets: Vec<i32>,
    pub(crate) validity: BooleanBufferBuilder,
}

impl ListCol {
    pub(crate) fn new_with_child(item: FieldRef, child: Box<dyn DynColumnBuilder>) -> Self {
        Self {
            item_field: item,
            child,
            offsets: vec![0],
            validity: BooleanBufferBuilder::new(0),
        }
    }
    pub(crate) fn append_null(&mut self) {
        self.validity.append(false);
        let last = *self.offsets.last().unwrap();
        self.offsets.push(last);
    }
    pub(crate) fn append_list(&mut self, items: Vec<Option<DynCell>>) -> Result<(), DynError> {
        let mut added = 0i32;
        for it in items {
            match it {
                None => self.child.append_null(),
                Some(v) => self.child.append_dyn(v)?,
            }
            added += 1;
        }
        let last = *self.offsets.last().unwrap();
        self.offsets.push(last + added);
        self.validity.append(true);
        Ok(())
    }
    pub(crate) fn finish(&mut self) -> arrow_array::ListArray {
        let values = self.child.finish();
        let offsets: OffsetBuffer<i32> =
            OffsetBuffer::new(self.offsets.iter().copied().collect::<ScalarBuffer<_>>());
        let mut v = BooleanBufferBuilder::new(0);
        std::mem::swap(&mut self.validity, &mut v);
        let validity = Some(NullBuffer::new(v.finish()));
        arrow_array::ListArray::new(self.item_field.clone(), offsets, values, validity)
    }

    pub(crate) fn try_finish(&mut self) -> Result<arrow_array::ListArray, ArrowError> {
        let values = self
            .child
            .try_finish()
            .map_err(|e| ComputeError(e.to_string()))?;
        let offsets: OffsetBuffer<i32> =
            OffsetBuffer::new(self.offsets.iter().copied().collect::<ScalarBuffer<_>>());
        let mut v = BooleanBufferBuilder::new(0);
        std::mem::swap(&mut self.validity, &mut v);
        let validity = Some(NullBuffer::new(v.finish()));
        arrow_array::ListArray::try_new(self.item_field.clone(), offsets, values, validity)
    }
}

/// Large list builder.
pub(crate) struct LargeListCol {
    pub(crate) item_field: FieldRef,
    pub(crate) child: Box<dyn DynColumnBuilder>,
    pub(crate) offsets: Vec<i64>,
    pub(crate) validity: BooleanBufferBuilder,
}

impl LargeListCol {
    pub(crate) fn new_with_child(item: FieldRef, child: Box<dyn DynColumnBuilder>) -> Self {
        Self {
            item_field: item,
            child,
            offsets: vec![0],
            validity: BooleanBufferBuilder::new(0),
        }
    }
    pub(crate) fn append_null(&mut self) {
        self.validity.append(false);
        let last = *self.offsets.last().unwrap();
        self.offsets.push(last);
    }
    pub(crate) fn append_list(&mut self, items: Vec<Option<DynCell>>) -> Result<(), DynError> {
        let mut added = 0i64;
        for it in items {
            match it {
                None => self.child.append_null(),
                Some(v) => self.child.append_dyn(v)?,
            }
            added += 1;
        }
        let last = *self.offsets.last().unwrap();
        self.offsets.push(last + added);
        self.validity.append(true);
        Ok(())
    }
    pub(crate) fn finish(&mut self) -> LargeListArray {
        let values = self.child.finish();
        let offsets: OffsetBuffer<i64> =
            OffsetBuffer::new(self.offsets.iter().copied().collect::<ScalarBuffer<_>>());
        let mut v = BooleanBufferBuilder::new(0);
        std::mem::swap(&mut self.validity, &mut v);
        let validity = Some(NullBuffer::new(v.finish()));
        LargeListArray::new(self.item_field.clone(), offsets, values, validity)
    }

    pub(crate) fn try_finish(&mut self) -> Result<LargeListArray, ArrowError> {
        let values = self
            .child
            .try_finish()
            .map_err(|e| ComputeError(e.to_string()))?;
        let offsets: OffsetBuffer<i64> =
            OffsetBuffer::new(self.offsets.iter().copied().collect::<ScalarBuffer<_>>());
        let mut v = BooleanBufferBuilder::new(0);
        std::mem::swap(&mut self.validity, &mut v);
        let validity = Some(NullBuffer::new(v.finish()));
        LargeListArray::try_new(self.item_field.clone(), offsets, values, validity)
    }
}

/// Map column builder holding key/value child builders and offsets.
pub(crate) struct MapCol {
    pub(crate) entry_field: FieldRef,
    pub(crate) entry_fields: Fields,
    pub(crate) keys_sorted: bool,
    pub(crate) value_nullable: bool,
    pub(crate) keys: Box<dyn DynColumnBuilder>,
    pub(crate) values: Box<dyn DynColumnBuilder>,
    pub(crate) offsets: Vec<i32>,
    pub(crate) validity: BooleanBufferBuilder,
}

impl MapCol {
    pub(crate) fn new(
        entry_field: FieldRef,
        entry_fields: Fields,
        keys_sorted: bool,
        keys: Box<dyn DynColumnBuilder>,
        values: Box<dyn DynColumnBuilder>,
    ) -> Self {
        let value_nullable = entry_fields
            .get(1)
            .expect("map entries contain values field")
            .is_nullable();
        Self {
            entry_field,
            entry_fields,
            keys_sorted,
            value_nullable,
            keys,
            values,
            offsets: vec![0],
            validity: BooleanBufferBuilder::new(0),
        }
    }

    pub(crate) fn append_null(&mut self) {
        let last = *self.offsets.last().expect("map offsets initialized");
        self.offsets.push(last);
        self.validity.append(false);
    }

    pub(crate) fn append_map(
        &mut self,
        entries: Vec<(DynCell, Option<DynCell>)>,
    ) -> Result<(), DynError> {
        let mut added: i32 = 0;
        for (idx, (key_cell, value_cell)) in entries.into_iter().enumerate() {
            if matches!(key_cell, DynCell::Null) {
                return Err(DynError::Builder {
                    message: format!("map entry {idx} has null key"),
                });
            }
            self.keys
                .append_dyn(key_cell)
                .map_err(|e| annotate_nested_error(e, format!("map key at entry {idx}")))?;
            match value_cell {
                Some(value) => self
                    .values
                    .append_dyn(value)
                    .map_err(|e| annotate_nested_error(e, format!("map value at entry {idx}")))?,
                None => {
                    if !self.value_nullable {
                        return Err(DynError::Builder {
                            message: format!(
                                "map value at entry {idx} is null but the field is non-nullable"
                            ),
                        });
                    }
                    self.values.append_null();
                }
            }
            added = added.checked_add(1).ok_or_else(|| DynError::Builder {
                message: "map entry count exceeded i32::MAX".to_string(),
            })?;
        }
        let last = *self.offsets.last().expect("map offsets initialized");
        self.offsets.push(last + added);
        self.validity.append(true);
        Ok(())
    }

    pub(crate) fn finish_array(&mut self) -> ArrayRef {
        self.try_finish_array()
            .expect("map builder state validated before finish")
    }

    pub(crate) fn try_finish_array(&mut self) -> Result<ArrayRef, DynError> {
        let keys = self.keys.try_finish()?;
        let values = self.values.try_finish()?;
        let entries = arrow_array::StructArray::try_new(
            self.entry_fields.clone(),
            vec![keys, values],
            None,
        )
        .map_err(|e| DynError::Builder {
            message: e.to_string(),
        })?;

        let offsets: OffsetBuffer<i32> = OffsetBuffer::new(
            self.offsets
                .iter()
                .copied()
                .collect::<ScalarBuffer<i32>>(),
        );
        let mut validity_builder = BooleanBufferBuilder::new(0);
        std::mem::swap(&mut self.validity, &mut validity_builder);
        let validity = Some(NullBuffer::new(validity_builder.finish()));

        let array = MapArray::try_new(
            Arc::clone(&self.entry_field),
            offsets,
            entries,
            validity,
            self.keys_sorted,
        )
        .map_err(|e| DynError::Builder {
            message: e.to_string(),
        })?;
        Ok(Arc::new(array) as ArrayRef)
    }
}

fn annotate_nested_error(err: DynError, context: String) -> DynError {
    match err {
        DynError::Builder { message } => DynError::Builder {
            message: format!("{context}: {message}"),
        },
        DynError::Append { col, message } => DynError::Builder {
            message: format!("{context}: child column {col}: {message}"),
        },
        other => other,
    }
}

/// Fixed-size list builder.
pub(crate) struct FixedSizeListCol {
    pub(crate) item_field: FieldRef,
    pub(crate) child: Box<dyn DynColumnBuilder>,
    pub(crate) len: i32,
    pub(crate) validity: BooleanBufferBuilder,
}

impl FixedSizeListCol {
    pub(crate) fn new_with_child(
        item: FieldRef,
        len: i32,
        child: Box<dyn DynColumnBuilder>,
    ) -> Self {
        Self {
            item_field: item,
            child,
            len,
            validity: BooleanBufferBuilder::new(0),
        }
    }
    pub(crate) fn append_null(&mut self) {
        for _ in 0..self.len {
            self.child.append_null();
        }
        self.validity.append(false);
    }
    pub(crate) fn append_fixed(&mut self, items: Vec<Option<DynCell>>) -> Result<(), DynError> {
        if usize::try_from(self.len).ok() != Some(items.len()) {
            return Err(DynError::Builder {
                message: format!(
                    "fixed-size list length mismatch: expected {}, got {}",
                    self.len,
                    items.len()
                ),
            });
        }
        for it in items {
            match it {
                None => self.child.append_null(),
                Some(v) => self.child.append_dyn(v)?,
            }
        }
        self.validity.append(true);
        Ok(())
    }
    pub(crate) fn finish(&mut self) -> FixedSizeListArray {
        let values = self.child.finish();
        let mut v = BooleanBufferBuilder::new(0);
        std::mem::swap(&mut self.validity, &mut v);
        let validity = Some(NullBuffer::new(v.finish()));
        FixedSizeListArray::new(self.item_field.clone(), self.len, values, validity)
    }

    pub(crate) fn try_finish(&mut self) -> Result<FixedSizeListArray, ArrowError> {
        let values = self
            .child
            .try_finish()
            .map_err(|e| ComputeError(e.to_string()))?;
        let mut v = BooleanBufferBuilder::new(0);
        std::mem::swap(&mut self.validity, &mut v);
        let validity = Some(NullBuffer::new(v.finish()));
        FixedSizeListArray::try_new(self.item_field.clone(), self.len, values, validity)
    }
}

/// Map column builder storing key/value children and offsets.
pub(crate) struct MapCol {
    entry_field: FieldRef,
    value_nullable: bool,
    keys_sorted: bool,
    keys: Box<dyn DynColumnBuilder>,
    values: Box<dyn DynColumnBuilder>,
    offsets: Vec<i32>,
    validity: BooleanBufferBuilder,
}

impl MapCol {
    pub(crate) fn new_with_children(
        entry_field: FieldRef,
        keys_sorted: bool,
        keys: Box<dyn DynColumnBuilder>,
        values: Box<dyn DynColumnBuilder>,
    ) -> Self {
        let value_nullable = match entry_field.data_type() {
            DataType::Struct(children) => children.get(1).map_or(true, |field| field.is_nullable()),
            _ => true,
        };

        Self {
            entry_field,
            value_nullable,
            keys_sorted,
            keys,
            values,
            offsets: vec![0],
            validity: BooleanBufferBuilder::new(0),
        }
    }

    pub(crate) fn append_null(&mut self) {
        self.validity.append(false);
        let last = *self.offsets.last().unwrap();
        self.offsets.push(last);
    }

    pub(crate) fn append_map(
        &mut self,
        entries: Vec<(DynCell, Option<DynCell>)>,
    ) -> Result<(), DynError> {
        let entry_count = entries.len();
        for (idx, (key_cell, value_cell)) in entries.into_iter().enumerate() {
            match key_cell {
                DynCell::Null => {
                    return Err(DynError::Builder {
                        message: format!("map key at index {} cannot be null", idx),
                    });
                }
                key => self.keys.append_dyn(key)?,
            }

            match value_cell {
                None => {
                    if !self.value_nullable {
                        return Err(DynError::Builder {
                            message: format!(
                                "map value at index {} is null but values are not nullable",
                                idx
                            ),
                        });
                    }
                    self.values.append_null();
                }
                Some(DynCell::Null) => {
                    if !self.value_nullable {
                        return Err(DynError::Builder {
                            message: format!(
                                "map value at index {} is null but values are not nullable",
                                idx
                            ),
                        });
                    }
                    self.values.append_null();
                }
                Some(value) => self.values.append_dyn(value)?,
            }
        }

        let added = i32::try_from(entry_count).map_err(|_| DynError::Builder {
            message: "map entry count exceeds i32::MAX".to_string(),
        })?;
        let last = *self.offsets.last().unwrap();
        let next = last.checked_add(added).ok_or_else(|| DynError::Builder {
            message: "map entry offsets overflow i32".to_string(),
        })?;
        self.offsets.push(next);
        self.validity.append(true);
        Ok(())
    }

    pub(crate) fn finish(&mut self) -> MapArray {
        let keys = self.keys.finish();
        let values = self.values.finish();
        let offsets: OffsetBuffer<i32> =
            OffsetBuffer::new(self.offsets.iter().copied().collect::<ScalarBuffer<_>>());
        let mut v = BooleanBufferBuilder::new(0);
        std::mem::swap(&mut self.validity, &mut v);
        let validity = Some(NullBuffer::new(v.finish()));
        let fields = match self.entry_field.data_type() {
            DataType::Struct(children) => children.clone(),
            _ => unreachable!("map entry field is not struct"),
        };
        let entries = arrow_array::StructArray::new(fields, vec![keys, values], None);
        MapArray::new(
            self.entry_field.clone(),
            offsets,
            entries,
            validity,
            self.keys_sorted,
        )
    }

    pub(crate) fn try_finish(&mut self) -> Result<MapArray, ArrowError> {
        let keys = self
            .keys
            .try_finish()
            .map_err(|e| ComputeError(e.to_string()))?;
        let values = self
            .values
            .try_finish()
            .map_err(|e| ComputeError(e.to_string()))?;
        let offsets: OffsetBuffer<i32> =
            OffsetBuffer::new(self.offsets.iter().copied().collect::<ScalarBuffer<_>>());
        let mut v = BooleanBufferBuilder::new(0);
        std::mem::swap(&mut self.validity, &mut v);
        let validity = Some(NullBuffer::new(v.finish()));
        let fields = match self.entry_field.data_type() {
            DataType::Struct(children) => children.clone(),
            _ => unreachable!("map entry field is not struct"),
        };
        let entries = arrow_array::StructArray::try_new(fields, vec![keys, values], None)
            .map_err(|e| ComputeError(e.to_string()))?;
        MapArray::try_new(
            self.entry_field.clone(),
            offsets,
            entries,
            validity,
            self.keys_sorted,
        )
    }
}<|MERGE_RESOLUTION|>--- conflicted
+++ resolved
@@ -1,12 +1,6 @@
 //! Nested dynamic builders used by the factory.
 
-<<<<<<< HEAD
-use std::sync::Arc;
-
-use arrow_array::{ArrayRef, FixedSizeListArray, LargeListArray, MapArray};
-=======
 use arrow_array::{FixedSizeListArray, LargeListArray, MapArray};
->>>>>>> e8dd477b
 use arrow_buffer::{BooleanBufferBuilder, NullBuffer, OffsetBuffer, ScalarBuffer};
 use arrow_schema::{
     ArrowError::{self, ComputeError},
@@ -196,207 +190,6 @@
         std::mem::swap(&mut self.validity, &mut v);
         let validity = Some(NullBuffer::new(v.finish()));
         LargeListArray::try_new(self.item_field.clone(), offsets, values, validity)
-    }
-}
-
-/// Map column builder holding key/value child builders and offsets.
-pub(crate) struct MapCol {
-    pub(crate) entry_field: FieldRef,
-    pub(crate) entry_fields: Fields,
-    pub(crate) keys_sorted: bool,
-    pub(crate) value_nullable: bool,
-    pub(crate) keys: Box<dyn DynColumnBuilder>,
-    pub(crate) values: Box<dyn DynColumnBuilder>,
-    pub(crate) offsets: Vec<i32>,
-    pub(crate) validity: BooleanBufferBuilder,
-}
-
-impl MapCol {
-    pub(crate) fn new(
-        entry_field: FieldRef,
-        entry_fields: Fields,
-        keys_sorted: bool,
-        keys: Box<dyn DynColumnBuilder>,
-        values: Box<dyn DynColumnBuilder>,
-    ) -> Self {
-        let value_nullable = entry_fields
-            .get(1)
-            .expect("map entries contain values field")
-            .is_nullable();
-        Self {
-            entry_field,
-            entry_fields,
-            keys_sorted,
-            value_nullable,
-            keys,
-            values,
-            offsets: vec![0],
-            validity: BooleanBufferBuilder::new(0),
-        }
-    }
-
-    pub(crate) fn append_null(&mut self) {
-        let last = *self.offsets.last().expect("map offsets initialized");
-        self.offsets.push(last);
-        self.validity.append(false);
-    }
-
-    pub(crate) fn append_map(
-        &mut self,
-        entries: Vec<(DynCell, Option<DynCell>)>,
-    ) -> Result<(), DynError> {
-        let mut added: i32 = 0;
-        for (idx, (key_cell, value_cell)) in entries.into_iter().enumerate() {
-            if matches!(key_cell, DynCell::Null) {
-                return Err(DynError::Builder {
-                    message: format!("map entry {idx} has null key"),
-                });
-            }
-            self.keys
-                .append_dyn(key_cell)
-                .map_err(|e| annotate_nested_error(e, format!("map key at entry {idx}")))?;
-            match value_cell {
-                Some(value) => self
-                    .values
-                    .append_dyn(value)
-                    .map_err(|e| annotate_nested_error(e, format!("map value at entry {idx}")))?,
-                None => {
-                    if !self.value_nullable {
-                        return Err(DynError::Builder {
-                            message: format!(
-                                "map value at entry {idx} is null but the field is non-nullable"
-                            ),
-                        });
-                    }
-                    self.values.append_null();
-                }
-            }
-            added = added.checked_add(1).ok_or_else(|| DynError::Builder {
-                message: "map entry count exceeded i32::MAX".to_string(),
-            })?;
-        }
-        let last = *self.offsets.last().expect("map offsets initialized");
-        self.offsets.push(last + added);
-        self.validity.append(true);
-        Ok(())
-    }
-
-    pub(crate) fn finish_array(&mut self) -> ArrayRef {
-        self.try_finish_array()
-            .expect("map builder state validated before finish")
-    }
-
-    pub(crate) fn try_finish_array(&mut self) -> Result<ArrayRef, DynError> {
-        let keys = self.keys.try_finish()?;
-        let values = self.values.try_finish()?;
-        let entries = arrow_array::StructArray::try_new(
-            self.entry_fields.clone(),
-            vec![keys, values],
-            None,
-        )
-        .map_err(|e| DynError::Builder {
-            message: e.to_string(),
-        })?;
-
-        let offsets: OffsetBuffer<i32> = OffsetBuffer::new(
-            self.offsets
-                .iter()
-                .copied()
-                .collect::<ScalarBuffer<i32>>(),
-        );
-        let mut validity_builder = BooleanBufferBuilder::new(0);
-        std::mem::swap(&mut self.validity, &mut validity_builder);
-        let validity = Some(NullBuffer::new(validity_builder.finish()));
-
-        let array = MapArray::try_new(
-            Arc::clone(&self.entry_field),
-            offsets,
-            entries,
-            validity,
-            self.keys_sorted,
-        )
-        .map_err(|e| DynError::Builder {
-            message: e.to_string(),
-        })?;
-        Ok(Arc::new(array) as ArrayRef)
-    }
-}
-
-fn annotate_nested_error(err: DynError, context: String) -> DynError {
-    match err {
-        DynError::Builder { message } => DynError::Builder {
-            message: format!("{context}: {message}"),
-        },
-        DynError::Append { col, message } => DynError::Builder {
-            message: format!("{context}: child column {col}: {message}"),
-        },
-        other => other,
-    }
-}
-
-/// Fixed-size list builder.
-pub(crate) struct FixedSizeListCol {
-    pub(crate) item_field: FieldRef,
-    pub(crate) child: Box<dyn DynColumnBuilder>,
-    pub(crate) len: i32,
-    pub(crate) validity: BooleanBufferBuilder,
-}
-
-impl FixedSizeListCol {
-    pub(crate) fn new_with_child(
-        item: FieldRef,
-        len: i32,
-        child: Box<dyn DynColumnBuilder>,
-    ) -> Self {
-        Self {
-            item_field: item,
-            child,
-            len,
-            validity: BooleanBufferBuilder::new(0),
-        }
-    }
-    pub(crate) fn append_null(&mut self) {
-        for _ in 0..self.len {
-            self.child.append_null();
-        }
-        self.validity.append(false);
-    }
-    pub(crate) fn append_fixed(&mut self, items: Vec<Option<DynCell>>) -> Result<(), DynError> {
-        if usize::try_from(self.len).ok() != Some(items.len()) {
-            return Err(DynError::Builder {
-                message: format!(
-                    "fixed-size list length mismatch: expected {}, got {}",
-                    self.len,
-                    items.len()
-                ),
-            });
-        }
-        for it in items {
-            match it {
-                None => self.child.append_null(),
-                Some(v) => self.child.append_dyn(v)?,
-            }
-        }
-        self.validity.append(true);
-        Ok(())
-    }
-    pub(crate) fn finish(&mut self) -> FixedSizeListArray {
-        let values = self.child.finish();
-        let mut v = BooleanBufferBuilder::new(0);
-        std::mem::swap(&mut self.validity, &mut v);
-        let validity = Some(NullBuffer::new(v.finish()));
-        FixedSizeListArray::new(self.item_field.clone(), self.len, values, validity)
-    }
-
-    pub(crate) fn try_finish(&mut self) -> Result<FixedSizeListArray, ArrowError> {
-        let values = self
-            .child
-            .try_finish()
-            .map_err(|e| ComputeError(e.to_string()))?;
-        let mut v = BooleanBufferBuilder::new(0);
-        std::mem::swap(&mut self.validity, &mut v);
-        let validity = Some(NullBuffer::new(v.finish()));
-        FixedSizeListArray::try_new(self.item_field.clone(), self.len, values, validity)
     }
 }
 
@@ -544,4 +337,70 @@
             self.keys_sorted,
         )
     }
+}
+
+/// Fixed-size list builder.
+pub(crate) struct FixedSizeListCol {
+    pub(crate) item_field: FieldRef,
+    pub(crate) child: Box<dyn DynColumnBuilder>,
+    pub(crate) len: i32,
+    pub(crate) validity: BooleanBufferBuilder,
+}
+
+impl FixedSizeListCol {
+    pub(crate) fn new_with_child(
+        item: FieldRef,
+        len: i32,
+        child: Box<dyn DynColumnBuilder>,
+    ) -> Self {
+        Self {
+            item_field: item,
+            child,
+            len,
+            validity: BooleanBufferBuilder::new(0),
+        }
+    }
+    pub(crate) fn append_null(&mut self) {
+        for _ in 0..self.len {
+            self.child.append_null();
+        }
+        self.validity.append(false);
+    }
+    pub(crate) fn append_fixed(&mut self, items: Vec<Option<DynCell>>) -> Result<(), DynError> {
+        if usize::try_from(self.len).ok() != Some(items.len()) {
+            return Err(DynError::Builder {
+                message: format!(
+                    "fixed-size list length mismatch: expected {}, got {}",
+                    self.len,
+                    items.len()
+                ),
+            });
+        }
+        for it in items {
+            match it {
+                None => self.child.append_null(),
+                Some(v) => self.child.append_dyn(v)?,
+            }
+        }
+        self.validity.append(true);
+        Ok(())
+    }
+    pub(crate) fn finish(&mut self) -> FixedSizeListArray {
+        let values = self.child.finish();
+        let mut v = BooleanBufferBuilder::new(0);
+        std::mem::swap(&mut self.validity, &mut v);
+        let validity = Some(NullBuffer::new(v.finish()));
+        FixedSizeListArray::new(self.item_field.clone(), self.len, values, validity)
+    }
+
+    pub(crate) fn try_finish(&mut self) -> Result<FixedSizeListArray, ArrowError> {
+        let values = self
+            .child
+            .try_finish()
+            .map_err(|e| ComputeError(e.to_string()))?;
+        let mut v = BooleanBufferBuilder::new(0);
+        std::mem::swap(&mut self.validity, &mut v);
+        let validity = Some(NullBuffer::new(v.finish()));
+        FixedSizeListArray::try_new(self.item_field.clone(), self.len, values, validity)
+    }
 }