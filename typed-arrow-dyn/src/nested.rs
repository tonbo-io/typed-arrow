--- conflicted
+++ resolved
@@ -10,11 +10,7 @@
 use crate::{cell::DynCell, dyn_builder::DynColumnBuilder, DynError};
 
 type UnionMetadata = Vec<(usize, Vec<usize>)>;
-<<<<<<< HEAD
-type ArrayResult<T> = Result<(T, UnionMetadata), ArrowError>;
-=======
 type TryFinishResult<T> = Result<(T, UnionMetadata), ArrowError>;
->>>>>>> dd9009b6
 
 /// Nested struct column builder.
 pub(crate) struct StructCol {
@@ -67,11 +63,7 @@
         arrow_array::StructArray::new(self.fields.clone(), cols, validity)
     }
 
-<<<<<<< HEAD
-    pub(crate) fn try_finish(&mut self) -> ArrayResult<arrow_array::StructArray> {
-=======
     pub(crate) fn try_finish(&mut self) -> TryFinishResult<arrow_array::StructArray> {
->>>>>>> dd9009b6
         let finished_children: Vec<_> = self
             .children
             .iter_mut()
@@ -137,11 +129,7 @@
         arrow_array::ListArray::new(self.item_field.clone(), offsets, values, validity)
     }
 
-<<<<<<< HEAD
-    pub(crate) fn try_finish(&mut self) -> ArrayResult<arrow_array::ListArray> {
-=======
     pub(crate) fn try_finish(&mut self) -> TryFinishResult<arrow_array::ListArray> {
->>>>>>> dd9009b6
         let finished_child = self
             .child
             .try_finish()
@@ -204,11 +192,7 @@
         LargeListArray::new(self.item_field.clone(), offsets, values, validity)
     }
 
-<<<<<<< HEAD
-    pub(crate) fn try_finish(&mut self) -> ArrayResult<LargeListArray> {
-=======
     pub(crate) fn try_finish(&mut self) -> TryFinishResult<LargeListArray> {
->>>>>>> dd9009b6
         let finished_child = self
             .child
             .try_finish()
@@ -340,11 +324,7 @@
         )
     }
 
-<<<<<<< HEAD
-    pub(crate) fn try_finish(&mut self) -> ArrayResult<MapArray> {
-=======
     pub(crate) fn try_finish(&mut self) -> TryFinishResult<MapArray> {
->>>>>>> dd9009b6
         let finished_keys = self
             .keys
             .try_finish()
@@ -435,11 +415,7 @@
         FixedSizeListArray::new(self.item_field.clone(), self.len, values, validity)
     }
 
-<<<<<<< HEAD
-    pub(crate) fn try_finish(&mut self) -> ArrayResult<FixedSizeListArray> {
-=======
     pub(crate) fn try_finish(&mut self) -> TryFinishResult<FixedSizeListArray> {
->>>>>>> dd9009b6
         let finished_child = self
             .child
             .try_finish()
