--- conflicted
+++ resolved
@@ -9,10 +9,7 @@
     cell::DynCell,
     dyn_builder::DynColumnBuilder,
     nested::{FixedSizeListCol, LargeListCol, ListCol, MapCol, StructCol},
-<<<<<<< HEAD
     union::{DenseUnionCol, SparseUnionCol},
-=======
->>>>>>> e8dd477b
     DynError,
 };
 
@@ -99,7 +96,6 @@
     Struct(StructCol),
     List(ListCol),
     LargeList(LargeListCol),
-    Map(MapCol),
     FixedSizeList(FixedSizeListCol),
     Map(MapCol),
     // Primitive dictionary via trait object
@@ -265,7 +261,6 @@
             Inner::Struct(b) => b.append_null(),
             Inner::List(b) => b.append_null(),
             Inner::LargeList(b) => b.append_null(),
-            Inner::Map(b) => b.append_null(),
             Inner::FixedSizeList(b) => b.append_null(),
             Inner::Map(b) => b.append_null(),
             Inner::DictPrimitive(b) => b.append_null(),
@@ -654,21 +649,20 @@
             }
             // Primitive dictionary values
             (Inner::DictPrimitive(b), other) => b.append_cell(other),
-            (Inner::UnionDense(b), DynCell::Union { type_id, value }) => {
-                b.append_union(type_id, value)?;
-                Ok(())
-            }
-            (Inner::UnionSparse(b), DynCell::Union { type_id, value }) => {
-                b.append_union(type_id, value)?;
-                Ok(())
-            }
             // Nested
             (Inner::Struct(b), DynCell::Struct(values)) => b.append_struct(values),
             (Inner::List(b), DynCell::List(values)) => b.append_list(values),
             (Inner::LargeList(b), DynCell::List(values)) => b.append_list(values),
-            (Inner::Map(b), DynCell::Map(entries)) => b.append_map(entries),
             (Inner::FixedSizeList(b), DynCell::FixedSizeList(values)) => b.append_fixed(values),
             (Inner::Map(b), DynCell::Map(entries)) => b.append_map(entries),
+            (Inner::UnionDense(b), DynCell::Union { type_id, value }) => {
+                b.append_union(type_id, value)?;
+                Ok(())
+            }
+            (Inner::UnionSparse(b), DynCell::Union { type_id, value }) => {
+                b.append_union(type_id, value)?;
+                Ok(())
+            }
             (_inner, DynCell::Null) => {
                 self.append_null();
                 Ok(())
@@ -755,7 +749,6 @@
             Inner::Struct(b) => Arc::new(b.finish()),
             Inner::List(b) => Arc::new(b.finish()),
             Inner::LargeList(b) => Arc::new(b.finish()),
-            Inner::Map(b) => b.finish_array(),
             Inner::FixedSizeList(b) => Arc::new(b.finish()),
             Inner::Map(b) => Arc::new(b.finish()),
             Inner::DictPrimitive(b) => b.finish(),
@@ -855,7 +848,6 @@
                 .map_err(|e| DynError::Builder {
                     message: e.to_string(),
                 }),
-            Inner::Map(b) => b.try_finish_array(),
             Inner::FixedSizeList(b) => {
                 b.try_finish()
                     .map(|a| Arc::new(a) as ArrayRef)
@@ -1172,43 +1164,12 @@
     })
 }
 
-fn inner_for_map(dt: &DataType) -> Option<Inner> {
-    match dt {
-        DataType::Map(entry_field, sorted) => {
-            let DataType::Struct(entry_fields) = entry_field.data_type() else {
-                panic!("map entries must be a struct");
-            };
-            if entry_fields.len() != 2 {
-                panic!("map entries must contain exactly two fields (keys, values)");
-            }
-            let key_field = entry_fields
-                .get(0)
-                .expect("map entries contain keys field")
-                .clone();
-            let value_field = entry_fields
-                .get(1)
-                .expect("map entries contain values field")
-                .clone();
-            let keys = new_dyn_builder(key_field.data_type());
-            let values = new_dyn_builder(value_field.data_type());
-            Some(Inner::Map(MapCol::new(
-                entry_field.clone(),
-                entry_fields.clone(),
-                *sorted,
-                keys,
-                values,
-            )))
-        }
-        _ => None,
-    }
-}
-
 fn inner_for_union(dt: &DataType) -> Option<Inner> {
     match dt {
         DataType::Union(fields, mode) => {
             let children: Vec<_> = fields
                 .iter()
-                .map(|(_, field)| new_dyn_builder(field.data_type()))
+                .map(|(_tag, field)| new_dyn_builder(field.data_type()))
                 .collect();
             let fields_owned: UnionFields = fields
                 .iter()
@@ -1232,7 +1193,6 @@
             DataType::Dictionary(k, v) => inner_for_dictionary(k, v),
             _ => None,
         })
-        .or_else(|| inner_for_map(dt))
         .or_else(|| inner_for_nested(dt))
         .or_else(|| inner_for_union(dt))
         .unwrap_or_else(|| Inner::Null(b::NullBuilder::new()))
